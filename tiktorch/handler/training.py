import io
import logging
import torch.nn, torch.optim
import threading
import multiprocessing as mp

from concurrent.futures import ThreadPoolExecutor, Future
from contextlib import closing
from copy import deepcopy
from multiprocessing.connection import Connection
from torch.utils.data import DataLoader
from typing import (
    Any,
    List,
    Generic,
    Iterator,
    Iterable,
    Sequence,
    TypeVar,
    Mapping,
    Callable,
    Dict,
    Optional,
    Tuple,
)

from inferno.trainers import Trainer as InfernoTrainer

from .constants import (
    SHUTDOWN,
    SHUTDOWN_ANSWER,
    REPORT_EXCEPTION,
    TRAINING,
    VALIDATION,
    REQUEST_FOR_DEVICES,
)
from .datasets import DynamicDataset

from tiktorch.rpc import RPCInterface, exposed, Shutdown
from tiktorch.rpc.mp import MPServer
from tiktorch.tiktypes import TikTensor, TikTensorBatch
from tiktorch import log


class TikTrainer(InfernoTrainer):
    def __init__(self, *args, break_events: Optional[List[threading.Event]] = None, **kwargs):
        self.break_events = break_events
        super().__init__(*args, **kwargs)

    def stop_fitting(self, max_num_iterations=None, max_num_epochs=None):
        if self.break_events and any([e.is_set() for e in self.break_events]):
            return True
        else:
            return super().stop_fitting(
                max_num_iterations=max_num_iterations, max_num_epochs=max_num_epochs
            )

    @classmethod
    def build(cls, *args, break_events: List[threading.Event] = None, **kwargs):
        trainer = super().build(*args, **kwargs)
        trainer.break_events = break_events
        return trainer


class ITraining(RPCInterface):
    @exposed
    def set_devices(self, device_names: Sequence[str]):
        raise NotImplementedError()

    @exposed
    def shutdown(self):
        raise Shutdown

    @exposed
    def resume_training(self):
        raise NotImplementedError

    @exposed
    def pause_training(self):
        raise NotImplementedError()

    @exposed
    def update_dataset(self, name: str, data: TikTensorBatch):
        raise NotImplementedError()

    @exposed
    def update_hparams(self, name: str, hparams: Dict):
        raise NotImplementedError


def run(
    conn: Connection,
    config: dict,
    model: torch.nn.Module,
    optimizer_state: bytes = b"",
    log_queue: Optional[mp.Queue] = None,
):
    log.configure(log_queue)
    training_proc = TrainingProcess(config, model, optimizer_state)
    srv = MPServer(training_proc, conn)
    srv.listen()


training_settings_lock = threading.Lock()


class TrainingProcess(ITraining):
    """
    Process to run an inferno trainer instance to train a neural network. This instance is used for validation as well.
    """

    trainer_defaults = {
        "criterion_config": {"method": "MSELoss"},
        "logger_config": {"name": "InfernoTrainer"},
        "max_num_iterations": 0,
        "max_num_iterations_per_update": 100,
        "max_num_epochs": "inf",
        "optimizer_config": {"method": "Adam"},
    }

<<<<<<< HEAD
    def __init__(self, config: dict, model: torch.nn.Module, optimizer_state: bytes = b""):
        self.logger = logging.getLogger(self.__class__.__name__)
        self.logger.info("Starting")
=======
    def __init__(
        self, config: dict, model: torch.nn.Module, optimizer_state: bytes = b""
    ):
        self.logger = logging.getLogger(self.name)
        self.logger.info("Starting")
        assert hasattr(
            self, SHUTDOWN[0]
        ), "make sure the 'shutdown' method has the correct name"
>>>>>>> feea07cf
        self._shutdown_event = threading.Event()

        self.model = model
        self.optimizer_state = optimizer_state

        self.datasets = {TRAINING: DynamicDataset(), VALIDATION: DynamicDataset()}
        self.update_loader = {TRAINING: True, VALIDATION: True}
        self.loader_kwargs = {
            TRAINING: {"dataset": self.datasets[TRAINING]},
            VALIDATION: {"dataset": self.datasets[VALIDATION]},
        }

        for key, default in self.trainer_defaults.items():
            if key not in config:
                config[key] = default

        self.config = config

        self._pause_event = threading.Event()
        self._pause_event.set()
        self._update_trainer_event = threading.Event()
        self._update_trainer_event.set()
        self.trainer = TikTrainer.build(
            model=self.model, break_event=self._shutdown_event, **self.trainer_config
        )

        self.training_thread = threading.Thread(target=self._training_worker)
        self.training_thread.start()

    # def end_of_training_iteration(self, iteration_num, trigger):
    #     if not self._pause_event.is_set() or self._shutdown_event.is_set():
    #         raise StopIteration
    #
    def end_of_validation_iteration(self, trigger):
        pass  # todo: return validation

    def create_trainer_config(self) -> Dict:
        trainer_config = {}
        for key, default in self.trainer_defaults.items():
            if key in self.config:
                trainer_config[key] = self.config[key]
            else:
                trainer_config[key] = default

        return trainer_config

    def _training_worker(self):
        self.logger.info("Training thread started")
        # todo: configure (create/load) inferno trainer fully
        trainer = TikTrainer.build(
            model=self.model,
            break_events=[self._shutdown_event, self._pause_event, self._update_trainer_event],
            **self.create_trainer_config(),
        )
        # trainer.register_callback(self.end_of_training_iteration, trigger="end_of_training_iteration")
        trainer.register_callback(self.end_of_validation_iteration, trigger="end_of_validation_iteration")

        if self.optimizer_state:
            optimizer = self.create_optimizer(self.optimizer_state)
            if optimizer is not None:
                trainer.optimizer = optimizer

        while not self._shutdown_event.is_set():
            try:
                self._pause_event.wait(timeout=1)
            except TimeoutError:
                pass

            if not self._pause_event.is_set():
                if self._update_trainer_event.is_set():
                    self.logger.info("Update trainer")
                    with training_settings_lock:
                        self._update_trainer_event.clear()
                        trainer.set_max_num_iterations(self.config["max_num_iterations"])
                        for name in (TRAINING, VALIDATION):
                            if self.update_loader[name]:
                                self.update_loader[name] = False
                                trainer.bind_loader(
                                    name, DataLoader(**self.loader_kwargs[name])
                                )

                self.logger.info(
                    "Start training for %d iterations",
                    self.max_num_iterations - trainer._iteration_count,
                )
                trainer.fit()

    def create_optimizer(
        self, optimizer_state: bytes
    ) -> Optional[torch.optim.Optimizer]:
        try:
            optimizer: torch.optim.Optimizer = getattr(torch.optim, self.config["optimizer_config"]["method"])
            with closing(io.BytesIO(optimizer_state)) as f:
                optimizer.load_state_dict(torch.load(f))
        except Exception as e:
            self.logger.warning(
                "Could not load optimizer state due to %s.\nCreating new optimizer from %s",
                e,
                self.config["optimizer_config"],
            )
        else:
            return optimizer

    def shutdown(self) -> None:
        self._shutdown_event.set()
        self.training_thread.join()
        self.logger.debug("Shutdown complete")
        raise Shutdown

    def resume_training(self) -> None:
        self._pause_event.clear()

    def pause_training(self) -> None:
        self._pause_event.set()
        # with training_settings_lock:
        #     self.trainer.set_max_num_iterations(0)

    def update_dataset(self, name: str, data: TikTensorBatch) -> None:
        assert name in (
            TRAINING,
            VALIDATION,
        ), f"{name} not in ({TRAINING}, {VALIDATION})"
        self.datasets[name].update(data)
        if name == TRAINING:
            self.config["max_num_iterations"] += self.config["max_num_iterations_per_update"] * len(data)

        self._update_trainer_event.set()

    def update_hparams(self, name: str, hparams: dict):
        assert name in (
            TRAINING,
            VALIDATION,
        ), f"{name} not in ({TRAINING}, {VALIDATION})"
        for key, value in hparams.items():
            if key in ("batch_size",):
                with training_settings_lock:
                    self.update_loader[name] = True
                    self.loader_kwargs[name][key] = value
            else:
                raise NotImplementedError(f"How to set {key} as a hyper parameter?")

        self._update_trainer_event.set()

    # def update_devices(self, devices: List[torch.device]):
    #     if devices != self.devices:
    #         # todo: switch devices for inferno trainer
    #         if "cpu" in devices:
    #             assert all(["cpu" in d for d in devices]), "cannot mix cpu and gpu atm"
    #             trainer.cpu()
    #         else:
    #             trainer.cuda(devices=devices)
    #
    #     now_idle = [d for d in self.devices if d not in devices]
    #     if now_idle:
    #         self.handler_conn.send(("report_idle", {"name": self.name, "devices": now_idle}))
    #
    #     self.devices = devices
    #     if self.devices:
    #         while self.waiting_for_devices:
    #             self.waiting_for_devices.pop()()<|MERGE_RESOLUTION|>--- conflicted
+++ resolved
@@ -118,20 +118,10 @@
         "optimizer_config": {"method": "Adam"},
     }
 
-<<<<<<< HEAD
-    def __init__(self, config: dict, model: torch.nn.Module, optimizer_state: bytes = b""):
-        self.logger = logging.getLogger(self.__class__.__name__)
-        self.logger.info("Starting")
-=======
     def __init__(
         self, config: dict, model: torch.nn.Module, optimizer_state: bytes = b""
     ):
-        self.logger = logging.getLogger(self.name)
         self.logger.info("Starting")
-        assert hasattr(
-            self, SHUTDOWN[0]
-        ), "make sure the 'shutdown' method has the correct name"
->>>>>>> feea07cf
         self._shutdown_event = threading.Event()
 
         self.model = model
